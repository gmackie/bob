--- conflicted
+++ resolved
@@ -1,18 +1,15 @@
 import { useState, useEffect } from 'react';
 import { Routes, Route, useSearchParams, useNavigate, useLocation } from 'react-router-dom';
-import { Repository, ClaudeInstance, Worktree } from './types';
+import { Repository, ClaudeInstance, Worktree, AgentInfo, AgentType } from './types';
 import { api } from './api';
 import { RepositoryPanel } from './components/RepositoryPanel';
 import { TerminalPanel } from './components/TerminalPanel';
 import { DatabaseManager } from './components/DatabaseManager';
-<<<<<<< HEAD
 import { Dashboard } from './components/Dashboard';
 import { AuthButton } from './components/AuthButton';
 import { SettingsMenu } from './components/SettingsMenu';
 import { WebSocketDebugPanel } from './components/WebSocketDebugPanel';
-=======
 import { RepositoryDashboardPanel } from './components/RepositoryDashboardPanel';
->>>>>>> 2d4209f9
 import { useCheatCode } from './contexts/CheatCodeContext';
 
 function App() {
@@ -72,11 +69,17 @@
 
   const [repositories, setRepositories] = useState<Repository[]>([]);
   const [instances, setInstances] = useState<ClaudeInstance[]>([]);
+  const [agents, setAgents] = useState<AgentInfo[]>([]);
   const [loading, setLoading] = useState(true);
   const [, setError] = useState<string | null>(null);
   const [instanceError, setInstanceError] = useState<string | null>(null);
   const [selectedWorktreeId, setSelectedWorktreeId] = useState<string | null>(null);
   const [selectedRepositoryId, setSelectedRepositoryId] = useState<string | null>(null);
+  const defaultAgentType: AgentType | undefined = (() => {
+    const ready = agents.filter(a => a.isAvailable && (a.isAuthenticated ?? true));
+    const claude = ready.find(a => a.type === 'claude');
+    return claude?.type || ready[0]?.type;
+  })();
 
   useEffect(() => {
     loadData();
@@ -128,13 +131,15 @@
 
   const loadData = async () => {
     try {
-      const [reposData, instancesData] = await Promise.all([
+      const [reposData, instancesData, agentsData] = await Promise.all([
         api.getRepositories(),
-        api.getInstances()
+        api.getInstances(),
+        api.getAgents().catch(() => [])
       ]);
-      
+
       setRepositories(reposData);
       setInstances(instancesData);
+      setAgents(agentsData as AgentInfo[]);
       setError(null);
     } catch (err) {
       console.error('Failed to load data:', err);
@@ -154,10 +159,10 @@
     }
   };
 
-  const handleCreateWorktreeAndStartInstance = async (repositoryId: string, branchName: string) => {
+  const handleCreateWorktreeAndStartInstance = async (repositoryId: string, branchName: string, agentType?: AgentType) => {
     try {
       const worktree = await api.createWorktree(repositoryId, branchName);
-      await api.startInstance(worktree.id);
+      await api.startInstance(worktree.id, agentType);
       await loadData();
       setSelectedWorktreeId(worktree.id);
       setError(null);
@@ -179,9 +184,9 @@
     }
   };
 
-  const handleStartInstance = async (worktreeId: string) => {
-    try {
-      await api.startInstance(worktreeId);
+  const handleStartInstance = async (worktreeId: string, agentType?: AgentType) => {
+    try {
+      await api.startInstance(worktreeId, agentType);
       await loadData();
       setError(null);
     } catch (err) {
@@ -349,6 +354,11 @@
               )}
             </nav>
           </div>
+          <div style={{ display: 'flex', gap: '12px', alignItems: 'center' }}>
+            {import.meta.env.DEV && <WebSocketDebugPanel />}
+            <SettingsMenu />
+            <AuthButton />
+          </div>
         </div>
       </div>
 
@@ -366,6 +376,7 @@
           onRefreshMainBranch={handleRefreshMainBranch}
           isCollapsed={isLeftPanelCollapsed}
           onToggleCollapse={toggleLeftPanel}
+          agents={agents}
         />
 
         {selectedRepository ? (
