import React, { useState } from 'react';
import { useNavigate } from 'react-router-dom';
import { Repository, Worktree, ClaudeInstance } from '../types';
import { DirectoryBrowser } from './DirectoryBrowser';
import { DeleteWorktreeModal } from './DeleteWorktreeModal';

interface RepositoryPanelProps {
  repositories: Repository[];
  instances: ClaudeInstance[];
  selectedWorktreeId: string | null;
  selectedRepositoryId: string | null;
  onAddRepository: (path: string) => void;
  onCreateWorktreeAndStartInstance: (repositoryId: string, branchName: string) => void;
  onSelectWorktree: (worktreeId: string) => Promise<void>;
  onSelectRepository: (repositoryId: string) => void;
  onDeleteWorktree: (worktreeId: string, force: boolean) => Promise<void>;
  onRefreshMainBranch: (repositoryId: string) => Promise<void>;
  isCollapsed: boolean;
  onToggleCollapse: () => void;
}

export const RepositoryPanel: React.FC<RepositoryPanelProps> = ({
  repositories,
  instances,
  selectedWorktreeId,
  selectedRepositoryId,
  onAddRepository,
  onCreateWorktreeAndStartInstance,
  onSelectWorktree,
  onSelectRepository,
  onDeleteWorktree,
  onRefreshMainBranch,
  isCollapsed,
  onToggleCollapse
}) => {
  const [showDirectoryBrowser, setShowDirectoryBrowser] = useState(false);
  const [showNewWorktreeForm, setShowNewWorktreeForm] = useState<string | null>(null);
  const [newBranchName, setNewBranchName] = useState('');
  const [worktreeToDelete, setWorktreeToDelete] = useState<Worktree | null>(null);
  const [startingInstances, setStartingInstances] = useState<Set<string>>(new Set());
  const [copiedWorktreeId, setCopiedWorktreeId] = useState<string | null>(null);
  const [refreshingRepositories, setRefreshingRepositories] = useState<Set<string>>(new Set());
  const [expandedWorktrees, setExpandedWorktrees] = useState<Set<string>>(new Set());

  const handleDirectorySelect = (path: string) => {
    onAddRepository(path);
    setShowDirectoryBrowser(false);
  };

  const handleCreateWorktree = (repositoryId: string) => {
    if (newBranchName.trim()) {
      onCreateWorktreeAndStartInstance(repositoryId, newBranchName.trim());
      setNewBranchName('');
      setShowNewWorktreeForm(null);
    }
  };

  const getWorktreeStatus = (worktree: Worktree) => {
    const worktreeInstances = instances.filter(i => i.worktreeId === worktree.id);
    if (worktreeInstances.length === 0) return { status: 'none', label: 'No Instance' };
    
    // Since we enforce single instance per worktree, just get the first (and only) instance
    const instance = worktreeInstances[0];
    
    switch (instance.status) {
      case 'running':
        return { status: 'running', label: 'Running' };
      case 'starting':
        return { status: 'starting', label: 'Starting' };
      case 'error':
        return { status: 'error', label: 'Error' };
      case 'stopped':
      default:
        return { status: 'stopped', label: 'Stopped' };
    }
  };

  const getBranchDisplayName = (branch: string) => {
    // Extract the branch name from refs/heads/branch-name or just return branch name
    return branch.replace(/^refs\/heads\//, '');
  };

  const toggleWorktreeExpansion = (worktreeId: string) => {
    setExpandedWorktrees(prev => {
      const newSet = new Set(prev);
      if (newSet.has(worktreeId)) {
        newSet.delete(worktreeId);
      } else {
        newSet.add(worktreeId);
      }
      return newSet;
    });
  };

  const getWorktreeInstanceCounts = (worktreeId: string) => {
    const worktreeInstances = instances.filter(i => i.worktreeId === worktreeId);
    return {
      running: worktreeInstances.filter(i => i.status === 'running').length,
      starting: worktreeInstances.filter(i => i.status === 'starting').length,
      stopped: worktreeInstances.filter(i => i.status === 'stopped').length,
      error: worktreeInstances.filter(i => i.status === 'error').length,
      total: worktreeInstances.length
    };
  };

  const handleWorktreeSelect = async (worktreeId: string) => {
    // Mark this worktree as having an instance being started
    setStartingInstances(prev => new Set(prev).add(worktreeId));

    try {
      await onSelectWorktree(worktreeId);
    } finally {
      // Remove from starting instances after a delay to let the status update
      setTimeout(() => {
        setStartingInstances(prev => {
          const newSet = new Set(prev);
          newSet.delete(worktreeId);
          return newSet;
        });
      }, 2000);
    }
  };

  const handleCopyWorktreeLink = async (worktreeId: string, e: React.MouseEvent) => {
    e.stopPropagation();
    const currentUrl = new URL(window.location.href);
    currentUrl.searchParams.set('worktree', worktreeId);
    const linkUrl = currentUrl.toString();

    try {
      await navigator.clipboard.writeText(linkUrl);
      setCopiedWorktreeId(worktreeId);
      setTimeout(() => setCopiedWorktreeId(null), 2000);
    } catch (err) {
      console.error('Failed to copy link:', err);
      // Fallback: show the URL in a prompt
      prompt('Copy this link:', linkUrl);
    }
  };

  const handleRefreshMainBranch = async (repositoryId: string, e: React.MouseEvent) => {
    e.stopPropagation();
    
    setRefreshingRepositories(prev => new Set(prev).add(repositoryId));
    
    try {
      await onRefreshMainBranch(repositoryId);
    } catch (error) {
      console.error('Failed to refresh main branch:', error);
      // Could add error notification here
    } finally {
      setRefreshingRepositories(prev => {
        const newSet = new Set(prev);
        newSet.delete(repositoryId);
        return newSet;
      });
    }
  };

  return (
    <div className={`left-panel ${isCollapsed ? 'collapsed' : ''}`}>
      <div className="panel-header">
        <div style={{ display: 'flex', alignItems: 'center', justifyContent: 'space-between' }}>
          {!isCollapsed && <h3 style={{ margin: 0, color: '#ffffff' }}>Repositories</h3>}
          <button
            onClick={onToggleCollapse}
            className="collapse-toggle-btn"
            title={isCollapsed ? 'Expand panel' : 'Collapse panel'}
            style={{
              background: 'transparent',
              border: '1px solid #555',
              color: '#ffffff',
              borderRadius: '4px',
              cursor: 'pointer',
              fontSize: '14px',
              padding: '4px 8px',
              display: 'flex',
              alignItems: 'center',
              justifyContent: 'center',
              width: '28px',
              height: '28px'
            }}
          >
            {isCollapsed ? '▶' : '◀'}
          </button>
        </div>
      </div>

      {!isCollapsed && (
        <>
          <div className="add-repo-section">
            <button 
              onClick={() => setShowDirectoryBrowser(true)}
              className="add-repo-btn"
            >
              <span>+</span>
              Add Repository
            </button>
          </div>

          <div className="panel-content">
            {repositories.length === 0 ? (
              <div style={{ textAlign: 'center', color: '#666', marginTop: '40px' }}>
                <p>No repositories added</p>
                <p style={{ fontSize: '12px' }}>Click "Add Repository" to get started</p>
              </div>
            ) : (
              <div className="repository-list">
                {repositories.map(repo => (
                  <div key={repo.id} className="repository-item">
                    <div className="repository-header">
                      <div className="repository-info">
                        <h4
                          onClick={(e) => {
                            e.stopPropagation();
                            onSelectRepository(repo.id);
                          }}
                          style={{
                            cursor: 'pointer',
                            color: selectedRepositoryId === repo.id ? '#79c0ff' : '#58a6ff',
                            margin: 0,
                            transition: 'color 0.2s ease'
                          }}
                          onMouseEnter={(e) => (e.target as HTMLElement).style.color = '#79c0ff'}
                          onMouseLeave={(e) => (e.target as HTMLElement).style.color = selectedRepositoryId === repo.id ? '#79c0ff' : '#58a6ff'}
                          title="View repository dashboard"
                        >
                          {repo.name} 📊
                        </h4>
                        <p>{repo.path}</p>
                        <div style={{ 
                          fontSize: '12px', 
                          color: '#888', 
                          marginTop: '4px',
                          display: 'flex',
                          alignItems: 'center',
                          gap: '8px'
                        }}>
                          <span>Main: <strong>{repo.mainBranch}</strong></span>
                          <button
                            onClick={(e) => handleRefreshMainBranch(repo.id, e)}
                            disabled={refreshingRepositories.has(repo.id)}
                            style={{
                              background: '#6c757d',
                              color: '#fff',
                              border: 'none',
                              padding: '2px 6px',
                              borderRadius: '3px',
                              cursor: refreshingRepositories.has(repo.id) ? 'not-allowed' : 'pointer',
                              fontSize: '10px',
                              opacity: refreshingRepositories.has(repo.id) ? 0.6 : 1
                            }}
                            title={refreshingRepositories.has(repo.id) ? 'Refreshing...' : 'Refresh main branch'}
                          >
                            {refreshingRepositories.has(repo.id) ? '↻' : '⟳'}
                          </button>
                        </div>
                      </div>
                      <button
                        onClick={() => setShowNewWorktreeForm(repo.id)}
                        className="add-worktree-btn"
                        title="Create new worktree and start Claude instance"
                      >
                        +
                      </button>
                    </div>

                    {showNewWorktreeForm === repo.id && (
                      <div style={{ padding: '12px 16px', background: '#2a2a2a', borderTop: '1px solid #444' }}>
                        <div style={{ display: 'flex', flexDirection: 'column', gap: '8px' }}>
                          <input
                            type="text"
                            value={newBranchName}
                            onChange={(e) => setNewBranchName(e.target.value)}
                            placeholder="Branch name (e.g., feature-xyz)"
                            className="input"
                            style={{ width: '100%', fontSize: '12px', padding: '6px 8px' }}
                            onKeyPress={(e) => e.key === 'Enter' && handleCreateWorktree(repo.id)}
                            autoFocus
                          />
<<<<<<< HEAD
                          <AgentSelector
                            agents={agents}
                            value={selectedAgent}
                            onChange={setSelectedAgent}
                            style={{ width: '100%' }}
                          />
                          <div style={{ display: 'flex', gap: '8px' }}>
                            <button
                              onClick={() => handleCreateWorktree(repo.id)}
                              disabled={!newBranchName.trim()}
                              className="button"
                              style={{ flex: 1, fontSize: '12px', padding: '6px 12px' }}
                            >
                              Create
                            </button>
                            <button
                              onClick={() => {
                                setShowNewWorktreeForm(null);
                                setNewBranchName('');
                              }}
                              className="button secondary"
                              style={{ flex: 1, fontSize: '12px', padding: '6px 12px' }}
                            >
                              Cancel
                            </button>
                          </div>
=======
                          <button
                            onClick={() => handleCreateWorktree(repo.id)}
                            disabled={!newBranchName.trim()}
                            className="button"
                            style={{ fontSize: '12px', padding: '6px 12px' }}
                          >
                            Create
                          </button>
                          <button
                            onClick={() => {
                              setShowNewWorktreeForm(null);
                              setNewBranchName('');
                            }}
                            className="button secondary"
                            style={{ fontSize: '12px', padding: '6px 12px' }}
                          >
                            Cancel
                          </button>
>>>>>>> 2d4209f9
                        </div>
                      </div>
                    )}

                    {/* Show all Bob-managed worktrees (main worktrees are excluded from data) */}
                    {repo.worktrees.length > 0 && (
                      <div className="worktrees-list" style={{ maxHeight: 'none' }}>
                        {repo.worktrees.map(worktree => {
                          const isSelected = selectedWorktreeId === worktree.id;
                          const isExpanded = expandedWorktrees.has(worktree.id);
                          const counts = getWorktreeInstanceCounts(worktree.id);
                          const worktreeInstances = instances.filter(i => i.worktreeId === worktree.id);

                          return (
                            <div
                              key={worktree.id}
                              style={{
                                borderTop: '1px solid #444',
                                background: isSelected ? '#007acc15' : 'transparent'
                              }}
                            >
                              {/* Worktree Header */}
                              <div
                                onClick={() => handleWorktreeSelect(worktree.id)}
                                style={{
                                  padding: '12px 16px',
                                  cursor: 'pointer',
                                  display: 'flex',
                                  flexDirection: 'column',
                                  gap: '6px'
                                }}
                              >
<<<<<<< HEAD
                                <div style={{ display: 'flex', alignItems: 'center', justifyContent: 'space-between' }}>
                                  <div style={{ display: 'flex', alignItems: 'center', gap: '8px', flex: 1 }}>
                                    <button
                                      onClick={(e) => {
                                        e.stopPropagation();
                                        toggleWorktreeExpansion(worktree.id);
                                      }}
                                      style={{
                                        background: 'none',
                                        border: 'none',
                                        color: '#888',
                                        cursor: 'pointer',
                                        fontSize: '10px',
                                        padding: '0 4px',
                                        display: counts.total > 0 ? 'block' : 'none'
                                      }}
                                    >
                                      {isExpanded ? '▼' : '▶'}
                                    </button>
                                    <div className="worktree-name" style={{ fontSize: '13px', fontWeight: 500 }}>
                                      {getBranchDisplayName(worktree.branch)}
                                    </div>
                                  </div>

                                  {/* Status count badges */}
                                  <div style={{ display: 'flex', gap: '4px' }}>
                                    {counts.running > 0 && (
                                      <span style={{
                                        fontSize: '10px',
                                        padding: '2px 6px',
                                        borderRadius: '10px',
                                        background: '#28a745',
                                        color: '#fff',
                                        fontWeight: 'bold'
                                      }}>
                                        {counts.running}
                                      </span>
                                    )}
                                    {counts.starting > 0 && (
                                      <span style={{
                                        fontSize: '10px',
                                        padding: '2px 6px',
                                        borderRadius: '10px',
                                        background: '#ffc107',
                                        color: '#000',
                                        fontWeight: 'bold'
                                      }}>
                                        {counts.starting}
                                      </span>
                                    )}
                                    {counts.stopped > 0 && (
                                      <span style={{
                                        fontSize: '10px',
                                        padding: '2px 6px',
                                        borderRadius: '10px',
                                        background: '#6c757d',
                                        color: '#fff',
                                        fontWeight: 'bold'
                                      }}>
                                        {counts.stopped}
                                      </span>
                                    )}
                                    {counts.error > 0 && (
                                      <span style={{
                                        fontSize: '10px',
                                        padding: '2px 6px',
                                        borderRadius: '10px',
                                        background: '#dc3545',
                                        color: '#fff',
                                        fontWeight: 'bold'
                                      }}>
                                        {counts.error}
                                      </span>
                                    )}
                                  </div>
                                </div>

                                {/* Repository location */}
                                <div className="worktree-path" style={{ fontSize: '11px', color: '#888', paddingLeft: counts.total > 0 ? '20px' : '0' }}>
                                  {worktree.path}
=======
                                <div className="worktree-info">
                                  <div className="worktree-name">{getBranchDisplayName(worktree.branch)}</div>
                                  <div className="worktree-path">{worktree.path}</div>
                                </div>
                                <div
                                  className={`instance-status ${isStarting ? 'starting' : status.status}`}
                                  style={{
                                    backgroundColor:
                                      isStarting ? '#ffc107' :
                                      status.status === 'running' ? '#28a745' :
                                      status.status === 'starting' ? '#ffc107' :
                                      status.status === 'error' ? '#dc3545' :
                                      status.status === 'stopped' ? '#6c757d' :
                                      status.status === 'none' ? '#888' : '#444',
                                    color:
                                      isStarting || status.status === 'starting' ? '#000' :
                                      status.status === 'none' ? '#fff' :
                                      '#fff'
                                  }}
                                >
                                  {isStarting ? 'Starting...' : status.label}
>>>>>>> 2d4209f9
                                </div>
                              </div>

                              {/* Agent instances dropdown */}
                              {isExpanded && worktreeInstances.length > 0 && (
                                <div style={{
                                  background: '#1a1a1a',
                                  borderTop: '1px solid #333',
                                  padding: '8px 16px 8px 36px'
                                }}>
                                  {worktreeInstances.map(instance => (
                                    <div
                                      key={instance.id}
                                      style={{
                                        padding: '6px 8px',
                                        marginBottom: '4px',
                                        background: '#2a2a2a',
                                        borderRadius: '4px',
                                        display: 'flex',
                                        alignItems: 'center',
                                        justifyContent: 'space-between',
                                        fontSize: '11px'
                                      }}
                                    >
                                      <div style={{ display: 'flex', alignItems: 'center', gap: '8px' }}>
                                        <AgentBadge
                                          agentType={instance.agentType}
                                          agents={agents}
                                          compact={true}
                                        />
                                        <span style={{ color: '#888' }}>•</span>
                                        <span style={{ color: '#e5e5e5' }}>
                                          {instance.id.slice(-8)}
                                        </span>
                                      </div>
                                      <span style={{
                                        fontSize: '10px',
                                        padding: '2px 6px',
                                        borderRadius: '3px',
                                        background:
                                          instance.status === 'running' ? '#28a745' :
                                          instance.status === 'starting' ? '#ffc107' :
                                          instance.status === 'error' ? '#dc3545' : '#6c757d',
                                        color: instance.status === 'starting' ? '#000' : '#fff'
                                      }}>
                                        {instance.status}
                                      </span>
                                    </div>
                                  ))}
                                </div>
                              )}
                            </div>
                          );
                        })}
                      </div>
                    )}
                  </div>
                ))}
              </div>
            )}
          </div>
        </>
      )}

      {/* Quick access collapsed view */}
      {isCollapsed && repositories.length > 0 && (
        <div className="collapsed-content">
          {repositories.map(repo => 
            repo.worktrees.map(worktree => {
                const status = getWorktreeStatus(worktree);
                const isSelected = selectedWorktreeId === worktree.id;
                const isStarting = startingInstances.has(worktree.id);
                
                return (
                  <div
                    key={worktree.id}
                    className={`collapsed-worktree-item ${isSelected ? 'active' : ''}`}
                    onClick={() => handleWorktreeSelect(worktree.id)}
                    title={`${getBranchDisplayName(worktree.branch)} - ${worktree.path}`}
                    style={{
                      padding: '8px 12px',
                      margin: '4px 0',
                      borderRadius: '4px',
                      cursor: 'pointer',
                      background: isSelected ? '#007acc' : '#2a2a2a',
                      border: '1px solid #444',
                      display: 'flex',
                      alignItems: 'center',
                      justifyContent: 'center',
                      flexDirection: 'column',
                      gap: '4px'
                    }}
                  >
                    <div style={{
                      fontSize: '11px',
                      fontWeight: 'bold',
                      color: '#fff',
                      textAlign: 'center',
                      overflow: 'hidden',
                      textOverflow: 'ellipsis',
                      whiteSpace: 'nowrap',
                      width: '100%'
                    }}>
                      {getBranchDisplayName(worktree.branch)}
                    </div>
                    <div
                      style={{
                        fontSize: '8px',
                        padding: '1px 4px',
                        borderRadius: '2px',
                        backgroundColor:
                          isStarting ? '#ffc107' :
                          status.status === 'running' ? '#28a745' :
                          status.status === 'starting' ? '#ffc107' :
                          status.status === 'error' ? '#dc3545' :
                          status.status === 'stopped' ? '#6c757d' :
                          status.status === 'none' ? '#888' : '#444',
                        color:
                          isStarting || status.status === 'starting' ? '#000' : '#fff'
                      }}
                    >
                      {isStarting ? 'Starting...' : status.label}
                    </div>
                  </div>
                );
              })
          )}
        </div>
      )}

      {showDirectoryBrowser && (
        <DirectoryBrowser
          onSelectDirectory={handleDirectorySelect}
          onClose={() => setShowDirectoryBrowser(false)}
        />
      )}
      
      {worktreeToDelete && (
        <DeleteWorktreeModal
          worktree={worktreeToDelete}
          onClose={() => setWorktreeToDelete(null)}
          onConfirm={onDeleteWorktree}
        />
      )}
    </div>
  );
};<|MERGE_RESOLUTION|>--- conflicted
+++ resolved
@@ -1,8 +1,8 @@
-import React, { useState } from 'react';
-import { useNavigate } from 'react-router-dom';
-import { Repository, Worktree, ClaudeInstance } from '../types';
+import React, { useMemo, useState } from 'react';
+import { Repository, Worktree, ClaudeInstance, AgentInfo, AgentType } from '../types';
 import { DirectoryBrowser } from './DirectoryBrowser';
 import { DeleteWorktreeModal } from './DeleteWorktreeModal';
+import { AgentSelector, AgentBadge } from './AgentSelector';
 
 interface RepositoryPanelProps {
   repositories: Repository[];
@@ -10,13 +10,14 @@
   selectedWorktreeId: string | null;
   selectedRepositoryId: string | null;
   onAddRepository: (path: string) => void;
-  onCreateWorktreeAndStartInstance: (repositoryId: string, branchName: string) => void;
+  onCreateWorktreeAndStartInstance: (repositoryId: string, branchName: string, agentType?: AgentType) => void;
   onSelectWorktree: (worktreeId: string) => Promise<void>;
   onSelectRepository: (repositoryId: string) => void;
   onDeleteWorktree: (worktreeId: string, force: boolean) => Promise<void>;
   onRefreshMainBranch: (repositoryId: string) => Promise<void>;
   isCollapsed: boolean;
   onToggleCollapse: () => void;
+  agents?: AgentInfo[];
 }
 
 export const RepositoryPanel: React.FC<RepositoryPanelProps> = ({
@@ -31,11 +32,18 @@
   onDeleteWorktree,
   onRefreshMainBranch,
   isCollapsed,
-  onToggleCollapse
+  onToggleCollapse,
+  agents = []
 }) => {
   const [showDirectoryBrowser, setShowDirectoryBrowser] = useState(false);
   const [showNewWorktreeForm, setShowNewWorktreeForm] = useState<string | null>(null);
   const [newBranchName, setNewBranchName] = useState('');
+  const defaultAgent = useMemo<AgentType | undefined>(() => {
+    const ready = agents.filter(a => a.isAvailable && a.isAuthenticated);
+    if (ready.find(a => a.type === 'claude')) return 'claude';
+    return ready[0]?.type;
+  }, [agents]);
+  const [selectedAgent, setSelectedAgent] = useState<AgentType | undefined>(defaultAgent);
   const [worktreeToDelete, setWorktreeToDelete] = useState<Worktree | null>(null);
   const [startingInstances, setStartingInstances] = useState<Set<string>>(new Set());
   const [copiedWorktreeId, setCopiedWorktreeId] = useState<string | null>(null);
@@ -49,9 +57,10 @@
 
   const handleCreateWorktree = (repositoryId: string) => {
     if (newBranchName.trim()) {
-      onCreateWorktreeAndStartInstance(repositoryId, newBranchName.trim());
+      onCreateWorktreeAndStartInstance(repositoryId, newBranchName.trim(), selectedAgent);
       setNewBranchName('');
       setShowNewWorktreeForm(null);
+      setSelectedAgent(defaultAgent);
     }
   };
 
@@ -64,14 +73,14 @@
     
     switch (instance.status) {
       case 'running':
-        return { status: 'running', label: 'Running' };
+        return { status: 'running', label: `Running · ${instance.agentType.toUpperCase()}` };
       case 'starting':
-        return { status: 'starting', label: 'Starting' };
+        return { status: 'starting', label: `Starting · ${instance.agentType.toUpperCase()}` };
       case 'error':
-        return { status: 'error', label: 'Error' };
+        return { status: 'error', label: `Error · ${instance.agentType.toUpperCase()}` };
       case 'stopped':
       default:
-        return { status: 'stopped', label: 'Stopped' };
+        return { status: 'stopped', label: `Stopped · ${instance.agentType.toUpperCase()}` };
     }
   };
 
@@ -257,9 +266,9 @@
                         </div>
                       </div>
                       <button
-                        onClick={() => setShowNewWorktreeForm(repo.id)}
+                        onClick={() => { setShowNewWorktreeForm(repo.id); setSelectedAgent(defaultAgent); }}
                         className="add-worktree-btn"
-                        title="Create new worktree and start Claude instance"
+                        title="Create new worktree and start agent instance"
                       >
                         +
                       </button>
@@ -278,7 +287,6 @@
                             onKeyPress={(e) => e.key === 'Enter' && handleCreateWorktree(repo.id)}
                             autoFocus
                           />
-<<<<<<< HEAD
                           <AgentSelector
                             agents={agents}
                             value={selectedAgent}
@@ -305,26 +313,6 @@
                               Cancel
                             </button>
                           </div>
-=======
-                          <button
-                            onClick={() => handleCreateWorktree(repo.id)}
-                            disabled={!newBranchName.trim()}
-                            className="button"
-                            style={{ fontSize: '12px', padding: '6px 12px' }}
-                          >
-                            Create
-                          </button>
-                          <button
-                            onClick={() => {
-                              setShowNewWorktreeForm(null);
-                              setNewBranchName('');
-                            }}
-                            className="button secondary"
-                            style={{ fontSize: '12px', padding: '6px 12px' }}
-                          >
-                            Cancel
-                          </button>
->>>>>>> 2d4209f9
                         </div>
                       </div>
                     )}
@@ -357,7 +345,6 @@
                                   gap: '6px'
                                 }}
                               >
-<<<<<<< HEAD
                                 <div style={{ display: 'flex', alignItems: 'center', justifyContent: 'space-between' }}>
                                   <div style={{ display: 'flex', alignItems: 'center', gap: '8px', flex: 1 }}>
                                     <button
@@ -438,29 +425,6 @@
                                 {/* Repository location */}
                                 <div className="worktree-path" style={{ fontSize: '11px', color: '#888', paddingLeft: counts.total > 0 ? '20px' : '0' }}>
                                   {worktree.path}
-=======
-                                <div className="worktree-info">
-                                  <div className="worktree-name">{getBranchDisplayName(worktree.branch)}</div>
-                                  <div className="worktree-path">{worktree.path}</div>
-                                </div>
-                                <div
-                                  className={`instance-status ${isStarting ? 'starting' : status.status}`}
-                                  style={{
-                                    backgroundColor:
-                                      isStarting ? '#ffc107' :
-                                      status.status === 'running' ? '#28a745' :
-                                      status.status === 'starting' ? '#ffc107' :
-                                      status.status === 'error' ? '#dc3545' :
-                                      status.status === 'stopped' ? '#6c757d' :
-                                      status.status === 'none' ? '#888' : '#444',
-                                    color:
-                                      isStarting || status.status === 'starting' ? '#000' :
-                                      status.status === 'none' ? '#fff' :
-                                      '#fff'
-                                  }}
-                                >
-                                  {isStarting ? 'Starting...' : status.label}
->>>>>>> 2d4209f9
                                 </div>
                               </div>
 
